import numpy
import uptide.netcdf_reader as netcdf_reader
import itertools
import os.path
import six

_deg2rad = numpy.pi/180.


class TidalNetCDFInterpolator(object):
    def __init__(self, tide, grid_file_name, dimensions, coordinate_fields,
                 ranges=None, mask=None):
        """Initiate a TidalNetCDFInterpolator. The specification of the names of the dimensions
        and coordinate_fields is the same as for the NetCDFInterpolator class, see its documentation.
        ranges and mask may be specified in a similar way to the NetCDFInterpolator class.
        NOTE: setting a correct coordinate ranges is strongly recommended when reading
        from a NetCDF data base that is significantly bigger than the region of interest,
        as otherwise the tidal signal will be reconstructed for all points of the NetCDF grid
        leading to very slow computations. In parallel the ranges should be set to the coordinate
        range of the local process domain.

        The tides may be stored as amplitudes and phases or as the real and complex components.
        For both cases they may be stored in separate fields for each constituent, or in one 3D
        field, where the third dimension corresponds to the different constituents. This third dimension
        should be the first (outer) dimension of the field as stored in the NetCDF file. The methods
        corresponding to these four storage formats are:

            tnci.load_amplitudes_and_phases("amplitude_file.nc", ("M2amp", "S2amp", "K1amp"),
                  "phase_file.nc", ("M2phase", "S2phase", "K1phase"))
            tnci.load_complex_components("realcomp_file.nc", ("M2real", "S2real", "K1real"),
                  "imagcomp_file.nc", ("M2imag", "S2imag", "K1imag"))
            tnci.load_amplitudes_and_phases_block("amplitude_file.nc", "amplitude_field", (0, 1, 2),
                  "phase_file.nc", "phase_field", (0, 1, 2))
            tnci.load_complex_components("realcomp_file.nc", "real_component", (0, 1, 2),
                  "imag_component", (0, 1, 2))

        The specified consituents should corresponds to tide.constituents. In the last two cases,
        "amplitude_field", "phase_field", "real_component", and "imag_component" refer to the
        3D field, and (0, 1, 2) which indices in the first dimension of that field corresponds to which of
        the constituents. In the first two cases instead of specifying a single file for all consituents, an array
        of filenames may also be provided to specify a separate file for each consituent.

        Three helper functions are available to create a TidalNetCDFInterpolator based on three
        different conventions for storage format: OTPSncTidalInterpolator, FESTidalInterpolator and
        AMCGTidalInterpolator. These inititate a TidalNetCDFInterpolator and call the correct load_...() method.

        After this, the calling sequence is:

            tnci.set_time(t) # t in seconds after the datetime set with tide.set_initial_time()
            tnci.get_val(x)  # interpolate the tidal signal in location x

        Note that each call to set_time() the tidal signal is reconstructed in all points of the (restricted)
        NetCDF grid. Therefore this method is only efficient if a significant number of interpolations are
        done for each time.

        """
        self.tide = tide
        self.grid_file_name = grid_file_name
        self.nci = netcdf_reader.NetCDFInterpolator(grid_file_name, dimensions,
                                                    coordinate_fields)

        if ranges is not None:
            self.set_ranges(ranges)
        if mask is not None:
            self.set_mask(mask)

    def set_ranges(self, ranges):
        self.nci.set_ranges(ranges)

    def set_mask(self, field_name):
        self.nci.set_mask(field_name)

    def set_mask_from_fill_value(self, field_name, fill_value):
        self.nci.set_mask_from_fill_value(field_name, fill_value)

    def load_amplitudes_and_phases(self, amplitude_file_name, amplitude_field_names,
                                   phase_file_name, phase_field_names):
        """Load amplitude and phases of the different constituents where amplitudes
        and phases are stored as separate fields in the NetCDF. The amplitude and phase
        field names should be in the same order as tide.constituents. ampltide and
        phase file_name may be a single string, or an array of strings to indicate
        seperate filenames for each constituent."""

        amp = numpy.array(self._collect_fields_val(amplitude_file_name, amplitude_field_names))
        phase = numpy.array(self._collect_fields_val(phase_file_name, phase_field_names))
        self.real_part = amp*numpy.cos(phase*_deg2rad)
        self.imag_part = -amp*numpy.sin(phase*_deg2rad)
        # NOTE: I did try several things with packing everything in a single nx x ny x nc x 2 array
        # (and making sure things are  contiguous in memory in the right order)
        # and contracting it with a nc x 2 array to compute the tides at all nx x ny points
        # but everything I tried was slower than this simple version

    def load_complex_components(self, real_file_name, real_field_names,
                                imag_file_name, imag_field_names):
        """Load real and imaginary component of the different constituents where the complex
        components are stored as separate fields in the NetCDF. The complex component
        field names should be in the same order as tide.constituents.
        The file_name may be a single string, or an array of strings to indicate
        seperate filenames for each constituent."""
        self.real_part = numpy.array(self._collect_fields_val(real_file_name, real_field_names))
        self.imag_part = numpy.array(self._collect_fields_val(imag_file_name, imag_field_names))

    def _collect_fields_val(self, file_name, field_names):
        val = []
        if isinstance(file_name, six.string_types):
            file_names = itertools.repeat(file_name)
        else:
            file_names = file_name

        nci_filenm = self.grid_file_name
        nci = self.nci

        for filenm, fieldnm in zip(file_names, field_names):
            if not filenm == nci_filenm:
                # copies grid, mask and ranges information from self.nci (the "grid" netCDF file)
                nci = netcdf_reader.NetCDFInterpolator(filenm, self.nci)
                nci_filenm = filenm
            nci.set_field(fieldnm)
            if nci.dim_order[0] == 0:
                val.append(nci.val[:])
            else:
                val.append(nci.val[:].T)
        return val

    def load_amplitudes_and_phases_block(self,
                                         amplitude_file_name, amplitude_field_name, amplitude_field_components,
                                         phase_file_name, phase_field_name, phase_field_components):
        """Load amplitude and phases of the different constituents where amplitudes
        and phases are stored in a single 3d field. The first dimension of this
        field should correspond the different constituents stored. ..._field_components
        refers to which indices of this first dimension correspond to the constituents
        specified in tide.consituents."""

        amp = numpy.array(self._collect_fields_block(amplitude_file_name, amplitude_field_name, amplitude_field_components))
        phase = numpy.array(self._collect_fields_block(phase_file_name, phase_field_name, phase_field_components))
        self.real_part = amp*numpy.cos(phase*_deg2rad)
        self.imag_part = -amp*numpy.sin(phase*_deg2rad)

    def load_complex_components_block(self,
                                      real_file_name, real_field_name, real_field_components,
                                      imag_file_name, imag_field_name, imag_field_components):
        """Load complex components of the different constituents where the components
        are stored in a single 3d field. The first dimension of this
        field should correspond the different constituents stored. ..._field_components
        refers to which indices of this first dimension correspond to the constituents
        specified in tide.consituents."""

        self.real_part = numpy.array(self._collect_fields_block(real_file_name, real_field_name, real_field_components))
        self.imag_part = numpy.array(self._collect_fields_block(imag_file_name, imag_field_name, imag_field_components))

    def _collect_fields_block(self, file_name, field_name, field_components):
        if file_name == self.grid_file_name:
            nci = self.nci
        else:
            # copies grid, mask and ranges information from self.nci (the "grid" netCDF file)
            nci = netcdf_reader.NetCDFInterpolator(file_name, self.nci)
        nci.set_field(field_name)

        val = []
        for component in field_components:
            if nci.dim_order[0] == 0:
                val.append(nci.val[component, :, :])
            else:
                val.append(nci.val[component, :, :].T)
        return val

    def set_time(self, t):
        """Set the time in seconds after the datetime specified by tide.set_initial_time(). Recomputes
        the tidal signal on all points of the NetCDF grid."""
        if not hasattr(self, "real_part"):
            raise Exception("Need to call load_amplitudes_and_phases() first!")
        val = self.tide.from_complex_components(self.real_part, self.imag_part, t)
        self.interpolator = netcdf_reader.Interpolator(self.nci.origin, self.nci.delta, val, self.nci.mask)

    def get_val(self, x, allow_extrapolation=False):
        """Interpolates the tidal signal in point x, computed in set_time(). The order
        of the coordinates x is determined by the storage order in the NetCDF file."""
        if not hasattr(self, "interpolator"):
            raise Exception("Need to call set_time() first!")
        return self.interpolator.get_val(x, allow_extrapolation)


def AMCGTidalInterpolator(tide, netcdf_file_name, ranges=None):
    tnci = TidalNetCDFInterpolator(tide, netcdf_file_name,
                                   ('latitude', 'longitude'), ('latitude', 'longitude'),
                                   ranges=ranges)
    """Create a TidalNetCDFInterpolator based on the 'AMCG' storage conventions
    where amplitudes and phases are stored in separate fields in a single file
    with field names such as M2amp, M2phase, etc. If present a field named "mask"
    with 0.0 for land and 1.0 for sea will also be recognized."""
    if "mask" in tnci.nci.nc.variables:
        tnci.set_mask("mask")

    amplitude_field_names = []
    phase_field_names = []
    for constituent in tide.constituents:
        amplitude_field_names.append(constituent.lower()+'amp')
        phase_field_names.append(constituent.lower()+'phase')
    tnci.load_amplitudes_and_phases(netcdf_file_name, amplitude_field_names,
                                    netcdf_file_name, phase_field_names)
    return tnci


def OTPSncTidalInterpolator(tide, grid_file_name, data_file_name,
<<<<<<< HEAD
    ranges=None):
  """Create a TidalNetCDFInterpolator from OTPSnc NetCDF files, where
  the grid is stored in a separate file (with "lon_z", "lat_z" and "mz"
  fields). The actual data is read from a seperate file with hRe and hIm
  fields."""
  # read grid, ranges and mask from grid netCDF
  tnci = TidalNetCDFInterpolator(tide, grid_file_name,
      ('nx','ny'), ('lon_z','lat_z'), ranges=ranges)
  if "mz" in tnci.nci.nc.variables:
    tnci.set_mask("mz")
  # now swap its nci (keeping all above information) with one for the data file
  tnci.nci = netcdf_reader.NetCDFInterpolator(data_file_name, tnci.nci)

  # constituents available in the netCDF file
  constituents = tnci.nci.nc.variables['con'][:]
  # dict that maps constituent names to indices
  constituent_index = dict(((constituent.tostring().decode().strip(' \x00').lower(),i) for i,constituent in enumerate(constituents)))
  # the indices of the requested constituents
  components = [constituent_index[constituent.lower()] for constituent in tide.constituents]
  tnci.load_complex_components_block(data_file_name, 'hRe', components,
      data_file_name, 'hIm', components)
  return tnci

def OTPSncTidalComponentInterpolator(tide, grid_file_name, data_file_name, grid_field_name, field_name,
    ranges=None):
  """Create a TidalNetCDFInterpolator from OTPSnc NetCDF files, where
  the grid is stored in a separate file (with "lon_X", "lat_X" and "mX"
  fields), where X is velocity component u or v. The actual phase and amplitude data is read 
  from a seperate file with Ya and Yp fields, where Y=u,v, U, V (small caps is speeds, CAPS gives
  transports."""
  # read grid, ranges and mask from grid netCDF
  tnci = TidalNetCDFInterpolator(tide, grid_file_name,
      ('nx','ny'), ('lon_{}'.format(grid_field_name),'lat_{}'.format(grid_field_name)), ranges=ranges)
  mask_name = 'm{}'.format(grid_field_name)
  if mask_name in tnci.nci.nc.variables:
    tnci.set_mask(mask_name)
  # now swap its nci (keeping all above information) with one for the data file
  tnci.nci = netcdf_reader.NetCDFInterpolator(data_file_name, tnci.nci)

  # constituents available in the netCDF file
  constituents = tnci.nci.nc.variables['con'][:]
  # dict that maps constituent names to indices
  constituent_index = dict(((constituent.tostring().decode().strip(' \x00').lower(),i) for i,constituent in enumerate(constituents)))
  # the indices of the requested constituents
  components = [constituent_index[constituent.lower()] for constituent in tide.constituents]
  tnci.load_amplitudes_and_phases_block(data_file_name, '{}a'.format(field_name), components,
      data_file_name, '{}p'.format(field_name), components)
  return tnci
  
=======
                            ranges=None):
    """Create a TidalNetCDFInterpolator from OTPSnc NetCDF files, where
    the grid is stored in a separate file (with "lon_z", "lat_z" and "mz"
    fields). The actual data is read from a seperate file with hRe and hIm
    fields."""
    # read grid, ranges and mask from grid netCDF
    tnci = TidalNetCDFInterpolator(tide, grid_file_name,
                                   ('nx', 'ny'), ('lon_z', 'lat_z'), ranges=ranges)
    if "mz" in tnci.nci.nc.variables:
        tnci.set_mask("mz")
    # now swap its nci (keeping all above information) with one for the data file
    tnci.nci = netcdf_reader.NetCDFInterpolator(data_file_name, tnci.nci)

    # constituents available in the netCDF file
    constituents = tnci.nci.nc.variables['con'][:]
    # dict that maps constituent names to indices
    constituent_index = dict(((constituent.tostring().decode().strip(' \x00').lower(), i) for i, constituent in enumerate(constituents)))
    # the indices of the requested constituents
    components = [constituent_index[constituent.lower()] for constituent in tide.constituents]
    tnci.load_complex_components_block(data_file_name, 'hRe', components,
                                       data_file_name, 'hIm', components)
    return tnci


>>>>>>> 2e14e59b
def FESTidalInterpolator(tide, fes_file_name, ranges=None):
    # read grid, ranges and mask from grid netCDF
    """Create a TidalNetCDFInterpolator from FES NetCDF files, where
    all constituents are stored in a single file. The amplitudes
    and phases are read from its Ha and Hg fields."""
    tnci = TidalNetCDFInterpolator(tide, fes_file_name,
                                   ('Y', 'X'), ('lat', 'lon'), ranges=ranges)
    fill_value = tnci.nci.nc.variables['Ha'].missing_value
    tnci.set_mask_from_fill_value('Ha', fill_value)

    # constituents available in the netCDF file
    constituents = tnci.nci.nc.variables['spectrum'][:]
    # dict that maps constituent names to indices
    constituent_index = dict(((constituent.tostring().decode("utf-8").strip(' \x00').lower(), i) for i, constituent in enumerate(constituents)))
    # the indices of the requested constituents
    components = [constituent_index[constituent.lower()] for constituent in tide.constituents]
    tnci.load_amplitudes_and_phases_block(fes_file_name, 'Ha', components,
                                          fes_file_name, 'Hg', components)
    return tnci


def FES2012TidalInterpolator(tide, fes_ini_file_name, fes_data_path=None, ranges=None):
    if fes_data_path is None:
        fes_data_path, tail = os.path.split(fes_ini_file_name)
    # remove double and trailing /s, change '' to '.':
    fes_data_path = os.path.normpath(fes_data_path)

    ini = read_fes_ini_file(fes_ini_file_name, fes_data_path)
    first_entry = next(ini['TIDE'].itervalues())
    grid_file_name = first_entry['FILE']
    lon_name = first_entry['LONGITUDE']
    lat_name = first_entry['LATITUDE']
    tnci = TidalNetCDFInterpolator(tide, grid_file_name, (lon_name, lat_name),
                                   (lon_name, lat_name), ranges=ranges)

    file_names = []
    amplitude_names = []
    phase_names = []
    for constituent in tide.constituents:
        file_names.append(ini['TIDE'][constituent]['FILE'])
        amplitude_names.append(ini['TIDE'][constituent]['AMPLITUDE'])
        phase_names.append(ini['TIDE'][constituent]['PHASE'])
    tnci.load_amplitudes_and_phases(file_names, amplitude_names, file_names, phase_names)
    return tnci


def read_fes_ini_file(file_name, fes_data_path):
    ini = {}
    for line in open(file_name, 'r'):
        line = line.lstrip()
        if line == '' or line.startswith(';'):
            continue

        key, value = line.split('=')
        type, name, field = key.strip().split('_', 2)

        value = value.strip()
        if field == 'FILE':
            value = value.replace('${FES_DATA}', fes_data_path)
            value = os.path.normpath(value)

        if type not in ini:
            ini[type] = {name: {field: value}}
        elif name not in ini[type]:
            ini[type][name] = {field: value}
        else:
            ini[type][name][field] = value

    return ini<|MERGE_RESOLUTION|>--- conflicted
+++ resolved
@@ -202,29 +202,28 @@
 
 
 def OTPSncTidalInterpolator(tide, grid_file_name, data_file_name,
-<<<<<<< HEAD
-    ranges=None):
-  """Create a TidalNetCDFInterpolator from OTPSnc NetCDF files, where
-  the grid is stored in a separate file (with "lon_z", "lat_z" and "mz"
-  fields). The actual data is read from a seperate file with hRe and hIm
-  fields."""
-  # read grid, ranges and mask from grid netCDF
-  tnci = TidalNetCDFInterpolator(tide, grid_file_name,
-      ('nx','ny'), ('lon_z','lat_z'), ranges=ranges)
-  if "mz" in tnci.nci.nc.variables:
-    tnci.set_mask("mz")
-  # now swap its nci (keeping all above information) with one for the data file
-  tnci.nci = netcdf_reader.NetCDFInterpolator(data_file_name, tnci.nci)
-
-  # constituents available in the netCDF file
-  constituents = tnci.nci.nc.variables['con'][:]
-  # dict that maps constituent names to indices
-  constituent_index = dict(((constituent.tostring().decode().strip(' \x00').lower(),i) for i,constituent in enumerate(constituents)))
-  # the indices of the requested constituents
-  components = [constituent_index[constituent.lower()] for constituent in tide.constituents]
-  tnci.load_complex_components_block(data_file_name, 'hRe', components,
-      data_file_name, 'hIm', components)
-  return tnci
+                            ranges=None):
+    """Create a TidalNetCDFInterpolator from OTPSnc NetCDF files, where
+    the grid is stored in a separate file (with "lon_z", "lat_z" and "mz"
+    fields). The actual data is read from a seperate file with hRe and hIm
+    fields."""
+    # read grid, ranges and mask from grid netCDF
+    tnci = TidalNetCDFInterpolator(tide, grid_file_name,
+                                   ('nx', 'ny'), ('lon_z', 'lat_z'), ranges=ranges)
+    if "mz" in tnci.nci.nc.variables:
+        tnci.set_mask("mz")
+    # now swap its nci (keeping all above information) with one for the data file
+    tnci.nci = netcdf_reader.NetCDFInterpolator(data_file_name, tnci.nci)
+
+    # constituents available in the netCDF file
+    constituents = tnci.nci.nc.variables['con'][:]
+    # dict that maps constituent names to indices
+    constituent_index = dict(((constituent.tostring().decode().strip(' \x00').lower(), i) for i, constituent in enumerate(constituents)))
+    # the indices of the requested constituents
+    components = [constituent_index[constituent.lower()] for constituent in tide.constituents]
+    tnci.load_complex_components_block(data_file_name, 'hRe', components,
+                                       data_file_name, 'hIm', components)
+    return tnci
 
 def OTPSncTidalComponentInterpolator(tide, grid_file_name, data_file_name, grid_field_name, field_name,
     ranges=None):
@@ -252,32 +251,6 @@
       data_file_name, '{}p'.format(field_name), components)
   return tnci
   
-=======
-                            ranges=None):
-    """Create a TidalNetCDFInterpolator from OTPSnc NetCDF files, where
-    the grid is stored in a separate file (with "lon_z", "lat_z" and "mz"
-    fields). The actual data is read from a seperate file with hRe and hIm
-    fields."""
-    # read grid, ranges and mask from grid netCDF
-    tnci = TidalNetCDFInterpolator(tide, grid_file_name,
-                                   ('nx', 'ny'), ('lon_z', 'lat_z'), ranges=ranges)
-    if "mz" in tnci.nci.nc.variables:
-        tnci.set_mask("mz")
-    # now swap its nci (keeping all above information) with one for the data file
-    tnci.nci = netcdf_reader.NetCDFInterpolator(data_file_name, tnci.nci)
-
-    # constituents available in the netCDF file
-    constituents = tnci.nci.nc.variables['con'][:]
-    # dict that maps constituent names to indices
-    constituent_index = dict(((constituent.tostring().decode().strip(' \x00').lower(), i) for i, constituent in enumerate(constituents)))
-    # the indices of the requested constituents
-    components = [constituent_index[constituent.lower()] for constituent in tide.constituents]
-    tnci.load_complex_components_block(data_file_name, 'hRe', components,
-                                       data_file_name, 'hIm', components)
-    return tnci
-
-
->>>>>>> 2e14e59b
 def FESTidalInterpolator(tide, fes_file_name, ranges=None):
     # read grid, ranges and mask from grid netCDF
     """Create a TidalNetCDFInterpolator from FES NetCDF files, where
