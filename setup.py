from distutils.core import setup
from distutils.extension import Extension
import os
import sys

ext_modules = []
script_args = sys.argv[1:]
if '--with-fes' in script_args:
  script_args.remove('--with-fes')
  library_dirs = []; include_dirs = []
  if 'FES_LIB_DIR' in os.environ:
    library_dirs.append(os.environ['FES_LIB_DIR'])
  if 'FES_INCLUDE_DIR' in os.environ:
    include_dirs.append(os.environ['FES_INCLUDE_DIR'])
  if 'FES_DIR' in os.environ:
    library_dirs.append(os.path.join(os.environ['FES_DIR'], 'src'))
    include_dirs.append(os.path.join(os.environ['FES_DIR'], 'src'))
  ext_modules.append(Extension("fes2012", ["fes/fes2012.c"],
    libraries=["fes", "netcdf"],
    library_dirs=library_dirs,
    include_dirs=include_dirs))

setup(name='uptide',
      version='0.1',
      author='Stephan Kramer',
      author_email='s.kramer@imperial.ac.uk',
      description="""uptide is a python package for tidal calculations. It computes the tidal
free surface height or velocities from the amplitudes and phases of the tidal
constituents. These amplitudes and phases can be read from global tidal
solutions such as OSU/OTIS or FES2012. Some
limited functionality for tidal harmonic analysis is also available.""",
      url='http://www.opentidalfarm.com',
      packages = ['uptide'],
<<<<<<< HEAD
      classifiers = [
        'Development Status :: 4 - Beta',
        'Intended Audience :: Science/Research',
        'License :: OSI Approved :: GNU Lesser General Public License v3 (LGPLv3)',
        'Programming Language :: Python :: 2.7',
        'Topic :: Scientific/Engineering']
=======
      script_args = script_args,
      ext_package = 'uptide',
      ext_modules = ext_modules
>>>>>>> 09434a91
      )<|MERGE_RESOLUTION|>--- conflicted
+++ resolved
@@ -31,16 +31,13 @@
 limited functionality for tidal harmonic analysis is also available.""",
       url='http://www.opentidalfarm.com',
       packages = ['uptide'],
-<<<<<<< HEAD
       classifiers = [
         'Development Status :: 4 - Beta',
         'Intended Audience :: Science/Research',
         'License :: OSI Approved :: GNU Lesser General Public License v3 (LGPLv3)',
         'Programming Language :: Python :: 2.7',
-        'Topic :: Scientific/Engineering']
-=======
+        'Topic :: Scientific/Engineering'],
       script_args = script_args,
       ext_package = 'uptide',
       ext_modules = ext_modules
->>>>>>> 09434a91
       )